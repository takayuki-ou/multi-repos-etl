--- conflicted
+++ resolved
@@ -67,9 +67,6 @@
     @property
     def fetch_settings(self) -> Dict[str, Any]:
         """データ取得設定を取得"""
-<<<<<<< HEAD
-        return self.config.get('fetch_settings', {})
-=======
         return self.config.get('fetch_settings', [])
 
     @property
@@ -79,5 +76,4 @@
         db_path = Path(db_path_str)
         if not db_path.is_absolute():
             db_path = (ROOT_DIR / db_path).resolve()
-        return str(db_path)
->>>>>>> 65b6a96a
+        return str(db_path)